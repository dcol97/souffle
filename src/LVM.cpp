/*
 * Souffle - A Datalog Compiler
 * Copyright (c) 2019, The Souffle Developers. All rights reserved.
 * Licensed under the Universal Permissive License v 1.0 as shown at:
 * - https://opensource.org/licenses/UPL
 * - <souffle root>/licenses/SOUFFLE-UPL.txt
 */

/************************************************************************
 *
 * @file LVM.cpp
 *
 * Implementation of Souffle's bytecode interpreter.
 *
 ***********************************************************************/

#include "LVM.h"
#include "BTree.h"
#include "BinaryConstraintOps.h"
#include "FunctorOps.h"
#include "Global.h"
#include "IODirectives.h"
#include "IOSystem.h"
#include "InterpreterIndex.h"
#include "InterpreterRecords.h"
#include "Logger.h"
#include "ParallelUtils.h"
#include "ProfileEvent.h"
#include "RamExistenceCheckAnalysis.h"
#include "RamExpression.h"
#include "RamIndexKeys.h"
#include "RamNode.h"
#include "RamOperation.h"
#include "RamProgram.h"
#include "RamProvenanceExistenceCheckAnalysis.h"
#include "RamVisitor.h"
#include "ReadStream.h"
#include "SignalHandler.h"
#include "SymbolTable.h"
#include "Util.h"
#include "WriteStream.h"
#include <algorithm>
#include <cmath>
#include <cstdint>
#include <cstdlib>
#include <exception>
#include <fstream>
#include <functional>
#include <iostream>
#include <memory>
#include <regex>
#include <sstream>
#include <stdexcept>
#include <typeinfo>
#include <utility>
#include <ffi.h>

namespace souffle {

void LVM::executeMain() {
    const RamStatement& main = *translationUnit.getProgram()->getMain();
    if (mainProgram.get() == nullptr) {
        LVMGenerator generator(translationUnit.getSymbolTable(), main);
        mainProgram = generator.getCodeStream();
    }
    InterpreterContext ctxt;
    SignalHandler::instance()->set();
    if (Global::config().has("verbose")) {
        SignalHandler::instance()->enableLogging();
    }

    if (!Global::config().has("profile")) {
        execute(mainProgram, ctxt);
    } else {
        ProfileEventSingleton::instance().setOutputFile(Global::config().get("profile"));
        // Prepare the frequency table for threaded use
        visitDepthFirst(main, [&](const RamSearch& node) {
            if (!node.getProfileText().empty()) {
                frequencies.emplace(node.getProfileText(), std::map<size_t, size_t>());
            }
        });
        // Enable profiling for execution of main
        ProfileEventSingleton::instance().startTimer();
        ProfileEventSingleton::instance().makeTimeEvent("@time;starttime");
        // Store configuration
        for (const auto& cur : Global::config().data()) {
            ProfileEventSingleton::instance().makeConfigRecord(cur.first, cur.second);
        }
        // Store count of relations
        size_t relationCount = 0;
        visitDepthFirst(main, [&](const RamCreate& create) {
            if (create.getRelation().getName()[0] != '@') {
                ++relationCount;
                reads[create.getRelation().getName()] = 0;
            }
        });
        ProfileEventSingleton::instance().makeConfigRecord("relationCount", std::to_string(relationCount));

        // Store count of rules
        size_t ruleCount = 0;
        visitDepthFirst(main, [&](const RamQuery& rule) { ++ruleCount; });
        ProfileEventSingleton::instance().makeConfigRecord("ruleCount", std::to_string(ruleCount));

        execute(mainProgram, ctxt);
        ProfileEventSingleton::instance().stopTimer();
        for (auto const& cur : frequencies) {
            for (auto const& iter : cur.second) {
                ProfileEventSingleton::instance().makeQuantityEvent(cur.first, iter.second, iter.first);
            }
        }
        for (auto const& cur : reads) {
            ProfileEventSingleton::instance().makeQuantityEvent(
                    "@relation-reads;" + cur.first, cur.second, 0);
        }
    }
    SignalHandler::instance()->reset();
}

void LVM::execute(std::unique_ptr<LVMCode>& codeStream, InterpreterContext& ctxt, size_t ip) {
    std::stack<RamDomain> stack;  
    const auto& code = codeStream->getCode();
    auto& symbolTable = codeStream->getSymbolTable();
    while (true) {
        switch (code[ip]) {
            case LVM_Number:
                stack.push(code[ip + 1]);
                ip += 2;
                break;
            case LVM_ElementAccess:
                stack.push(ctxt[code[ip + 1]][code[ip + 2]]);
                ip += 3;
                break;
            case LVM_AutoIncrement:  
                stack.push(this->counter);
                incCounter();
                ip += 1;
                break;
            case LVM_OP_ORD:
                // Does nothing
                ip += 1;
                break;
            case LVM_OP_STRLEN: {
                RamDomain relNameId = stack.top();
                stack.pop();
                stack.push(symbolTable.resolve(relNameId).size());
                ip += 1;
                break;
            }
            case LVM_OP_NEG: {
                RamDomain val = stack.top();
                stack.pop();
                stack.push(-val);
                ip += 1;
                break;
            }
            case LVM_OP_BNOT: {
                RamDomain val = stack.top();
                stack.pop();
                stack.push(~val);
                ip += 1;
                break;
            }
            case LVM_OP_LNOT: {
                RamDomain val = stack.top();
                stack.pop();
                stack.push(!val);
                ip += 1;
                break;
            }
            case LVM_OP_TONUMBER: {
                RamDomain val = stack.top();
                stack.pop();
                RamDomain result = 0;
                try {
                    result = stord(symbolTable.resolve(val));
                } catch (...) {
                    std::cerr << "error: wrong string provided by to_number(\"";
                    std::cerr << symbolTable.resolve(val);
                    std::cerr << "\") functor.\n";
                    raise(SIGFPE);
                }
                stack.push(result);
                ip += 1;
                break;
            }
            case LVM_OP_TOSTRING: {
                RamDomain val = stack.top();
                RamDomain result = symbolTable.lookup(std::to_string(val));
                stack.pop();
                stack.push(result);
                ip += 1;
                break;
            }
            case LVM_OP_ADD: {
                RamDomain x = stack.top();
                stack.pop();
                RamDomain y = stack.top();
                stack.pop();
                stack.push(x + y);
                ip += 1;
                break;
            }
            case LVM_OP_SUB: {
                // Rhs was pushed last in the generator, so it should be on top.
                RamDomain rhs = stack.top();  
                stack.pop();
                RamDomain lhs = stack.top();
                stack.pop();
                stack.push(lhs - rhs);
                ip += 1;
                break;
            }
            case LVM_OP_MUL: {
                RamDomain rhs = stack.top();
                stack.pop();
                RamDomain lhs = stack.top();
                stack.pop();
                stack.push(lhs * rhs);
                ip += 1;
                break;
            }
            case LVM_OP_DIV: {
                RamDomain rhs = stack.top();
                stack.pop();
                RamDomain lhs = stack.top();
                stack.pop();
                stack.push(lhs / rhs);
                ip += 1;
                break;
            }
            case LVM_OP_EXP: {
                RamDomain rhs = stack.top();
                stack.pop();
                RamDomain lhs = stack.top();
                stack.pop();
                stack.push(std::pow(lhs, rhs));
                ip += 1;
                break;
            }
            case LVM_OP_MOD: {
                RamDomain rhs = stack.top();
                stack.pop();
                RamDomain lhs = stack.top();
                stack.pop();
                stack.push(lhs % rhs);
                ip += 1;
                break;
            }
            case LVM_OP_BAND: {
                RamDomain rhs = stack.top();
                stack.pop();
                RamDomain lhs = stack.top();
                stack.pop();
                stack.push(lhs & rhs);
                ip += 1;
                break;
            }
            case LVM_OP_BOR: {
                RamDomain rhs = stack.top();
                stack.pop();
                RamDomain lhs = stack.top();
                stack.pop();
                stack.push(lhs | rhs);
                ip += 1;
                break;
            }
            case LVM_OP_BXOR: {
                RamDomain rhs = stack.top();
                stack.pop();
                RamDomain lhs = stack.top();
                stack.pop();
                stack.push(lhs ^ rhs);
                ip += 1;
                break;
            }
            case LVM_OP_LAND: {
                RamDomain rhs = stack.top();
                stack.pop();
                RamDomain lhs = stack.top();
                stack.pop();
                stack.push(lhs && rhs);
                ip += 1;
                break;
            }
            case LVM_OP_LOR: {
                RamDomain rhs = stack.top();
                stack.pop();
                RamDomain lhs = stack.top();
                stack.pop();
                stack.push(lhs || rhs);
                ip += 1;
                break;
            }
            case LVM_OP_MAX: {
                size_t size = code[ip + 1];
                RamDomain val = MIN_RAM_DOMAIN;
                for (size_t i = 0; i < size; ++i) {
                    val = std::max(val, stack.top());
                    stack.pop();
                }
                stack.push(val);
                ip += 2;
                break;
            }
            case LVM_OP_MIN: {
                size_t size = code[ip + 1];
                RamDomain val = MAX_RAM_DOMAIN;
                for (size_t i = 0; i < size; ++i) {
                    val = std::min(val, stack.top());
                    stack.pop();
                }
                stack.push(val);
                ip += 2;
                break;
            }
            case LVM_OP_CAT: {
                size_t size = code[ip + 1];
                std::string cat;
                for (size_t i = 0; i < size; ++i) {
                    cat += symbolTable.resolve(stack.top());
                    stack.pop();
                }
                stack.push(symbolTable.lookup(cat));
                ip += 2;
                break;
            }
            case LVM_OP_SUBSTR: {
                RamDomain len = stack.top();
                stack.pop();
                RamDomain idx = stack.top();
                stack.pop();
                RamDomain symbol = stack.top();
                stack.pop();
                std::string str = symbolTable.resolve(symbol);
                std::string sub_str;
                try {
                    sub_str = str.substr(idx, len);
                } catch (...) {
                    std::cerr << "warning: wrong index position provided by substr(\"";
                    std::cerr << str << "\"," << (int32_t)idx << "," << (int32_t)len << ") functor.\n";
                }
                stack.push(symbolTable.lookup(sub_str));

                ip += 1;
                break;
            }
            case LVM_OP_EQ: {
                RamDomain rhs = stack.top();
                stack.pop();
                RamDomain lhs = stack.top();
                stack.pop();
                stack.push(lhs == rhs);
                ip += 1;
                break;
            }
            case LVM_OP_NE: {
                RamDomain rhs = stack.top();
                stack.pop();
                RamDomain lhs = stack.top();
                stack.pop();
                stack.push(lhs != rhs);
                ip += 1;
                break;
            }
            case LVM_OP_LT: {
                RamDomain rhs = stack.top();
                stack.pop();
                RamDomain lhs = stack.top();
                stack.pop();
                stack.push(lhs < rhs);
                ip += 1;
                break;
            }
            case LVM_OP_LE: {
                RamDomain rhs = stack.top();
                stack.pop();
                RamDomain lhs = stack.top();
                stack.pop();
                stack.push(lhs <= rhs);
                ip += 1;
                break;
            }
            case LVM_OP_GT: {
                RamDomain rhs = stack.top();
                stack.pop();
                RamDomain lhs = stack.top();
                stack.pop();
                stack.push(lhs > rhs);
                ip += 1;
                break;
            }
            case LVM_OP_GE: {
                RamDomain rhs = stack.top();
                stack.pop();
                RamDomain lhs = stack.top();
                stack.pop();
                stack.push(lhs >= rhs);
                ip += 1;
                break;
            }
            case LVM_OP_MATCH: {
                RamDomain rhs = stack.top();
                stack.pop();
                RamDomain lhs = stack.top();
                stack.pop();

                const std::string& pattern = symbolTable.resolve(lhs);
                const std::string& text = symbolTable.resolve(rhs);
                bool result = false;

                try {
                    result = std::regex_match(text, std::regex(pattern));
                } catch (...) {
                    std::cerr << "warning: wrong pattern provided for match(\"" << pattern << "\",\"" << text
                              << "\").\n";
                }
                stack.push(result);
                ip += 1;
                break;
            }
            case LVM_OP_NOT_MATCH: {
                RamDomain rhs = stack.top();
                stack.pop();
                RamDomain lhs = stack.top();
                stack.pop();

                const std::string& pattern = symbolTable.resolve(lhs);
                const std::string& text = symbolTable.resolve(rhs);
                bool result = false;

                try {
                    result = !std::regex_match(text, std::regex(pattern));
                } catch (...) {
                    std::cerr << "warning: wrong pattern provided for match(\"" << pattern << "\",\"" << text
                              << "\").\n";
                }
                stack.push(result);
                ip += 1;
                break;
            }
            case LVM_OP_CONTAINS: {
                RamDomain rhs = stack.top();
                stack.pop();
                RamDomain lhs = stack.top();
                stack.pop();
                const std::string& pattern = symbolTable.resolve(lhs);
                const std::string& text = symbolTable.resolve(rhs);
                stack.push(text.find(pattern) != std::string::npos);
                ip += 1;
                break;
            }
            case LVM_OP_NOT_CONTAINS: {
                RamDomain rhs = stack.top();
                stack.pop();
                RamDomain lhs = stack.top();
                stack.pop();
                const std::string& pattern = symbolTable.resolve(lhs);
                const std::string& text = symbolTable.resolve(rhs);
                stack.push(text.find(pattern) == std::string::npos);
                ip += 1;
                break;
            }
            case LVM_UserDefinedOperator: {
                // get name and type
                const std::string name = symbolTable.resolve(code[ip + 1]);
                const std::string type = symbolTable.resolve(code[ip + 2]);

                // load DLL (if not done yet)
                void* handle = this->loadDLL();
                void (*fn)() = (void (*)())dlsym(handle, name.c_str());
                if (fn == nullptr) {
                    std::cerr << "Cannot find user-defined operator " << name << " in " << SOUFFLE_DLL
                              << std::endl;
                    exit(1);
                }

                size_t arity = type.length();
                ffi_cif cif;
                ffi_type* args[arity];
                void* values[arity];
                RamDomain intVal[arity];
                const char* strVal[arity];
                ffi_arg rc;

                /* Initialize arguments for ffi-call */
                for (size_t i = 0; i < arity; i++) {
                    RamDomain arg = stack.top();
                    stack.pop();
                    if (type[arity - i - 1] == 'S') {
                        args[arity - i - 1] = &ffi_type_pointer;
                        strVal[arity - i - 1] = symbolTable.resolve(arg).c_str();
                        values[arity - i - 1] = &strVal[arity - i - 1];
                    } else {
                        args[arity - i - 1] = &ffi_type_uint32;
                        intVal[arity - i - 1] = arg;
                        values[arity - i - 1] = &intVal[arity - i - 1];
                    }
                }

                // call external function
                if (type[arity] == 'N') {
                    // Initialize for numerical return value
                    if (ffi_prep_cif(&cif, FFI_DEFAULT_ABI, arity, &ffi_type_uint32, args) != FFI_OK) {
                        std::cerr << "Failed to prepare CIF for user-defined operator ";
                        std::cerr << name << std::endl;
                        exit(1);
                    }
                } else {
                    // Initialize for string return value
                    if (ffi_prep_cif(&cif, FFI_DEFAULT_ABI, arity, &ffi_type_pointer, args) != FFI_OK) {
                        std::cerr << "Failed to prepare CIF for user-defined operator ";
                        std::cerr << name << std::endl;
                        exit(1);
                    }
                }
                ffi_call(&cif, fn, &rc, values);
                RamDomain result;
                if (type[arity] == 'N') {
                    result = ((RamDomain)rc);
                } else {
                    result = symbolTable.lookup(((const char*)rc));
                }
                stack.push(result);
                ip += 3;
                break;
            }
            case LVM_PackRecord: {
                RamDomain arity = code[ip + 1];
                RamDomain data[arity];
                for (auto i = 0; i < arity; ++i) {
                    data[arity - i - 1] = stack.top();
                    stack.pop();
                }
                stack.push(pack(data, arity));
                ip += 2;
                break;
            }
            case LVM_Argument: {
                stack.push(ctxt.getArgument(code[ip + 1]));
                ip += 2;
                break;
            }
            case LVM_Conjunction: {
                RamDomain rhs = stack.top();
                stack.pop();
                RamDomain lhs = stack.top();
                stack.pop();
                stack.push(lhs && rhs);
                ip += 1;
                break;
            }
            case LVM_Negation: {
                RamDomain val = stack.top();
                stack.pop();
                stack.push(!val);
                ip += 1;
                break;
            }
            case LVM_EmptinessCheck: {
                std::string relName = symbolTable.resolve(code[ip + 1]);
                stack.push(getRelation(relName).empty());
                ip += 2;
                break;
            }
            case LVM_ExistenceCheck: {
                std::string relName = symbolTable.resolve(code[ip + 1]);
                std::string patterns = symbolTable.resolve(code[ip + 2]);
                const InterpreterRelation& rel = getRelation(relName);
                size_t arity = rel.getArity();

                if (Global::config().has("profile") && !(relName[0] == '@')) {
                    this->reads[relName]++;
                }

                // for total we use the exists test
                if (patterns.find("_") == std::string::npos) {
                    RamDomain tuple[arity];
                    for (size_t i = 0; i < arity; i++) {
                        tuple[arity - i - 1] = stack.top();
                        stack.pop();
                    }
                    stack.push(rel.exists(tuple));
                    ip += 3;
                    break;
                } else {  // for partial we search for lower and upper boundaries
                    RamDomain low[arity];
                    RamDomain high[arity];

                    for (size_t i = 0; i < arity; i++) {
                        if (patterns[arity - i - 1] == 'V') {
                            low[arity - i - 1] = stack.top();
                            stack.pop();
                            high[arity - i - 1] = low[arity - i - 1];
                        } else {
                            low[arity - i - 1] = MIN_RAM_DOMAIN;
                            high[arity - i - 1] = MAX_RAM_DOMAIN;
                        }
                    }

                    SearchColumns res = getSearchColumns(patterns, arity);
                    auto idx = rel.getIndex(res);
                    auto range = idx->lowerUpperBound(low, high);

                    stack.push(range.first != range.second);
                    ip += 3;
                    break;
                }

                break;
            }
            case LVM_ProvenanceExistenceCheck: {
                std::string relName = symbolTable.resolve(code[ip + 1]);
                std::string patterns = symbolTable.resolve(code[ip + 2]);
                const InterpreterRelation& rel = getRelation(relName);
                auto arity = rel.getArity();

                RamDomain low[arity];
                RamDomain high[arity];

                for (size_t i = 2; i < arity; i++) {
                    if (patterns[arity - i - 1] == 'V') {
                        low[arity - i - 1] = stack.top();
                        stack.pop();
                        high[arity - i - 1] = low[arity - i - 1];
                    } else {
                        low[arity - i - 1] = MIN_RAM_DOMAIN;
                        low[arity - i - 1] = MAX_RAM_DOMAIN;
                    }
                }

                low[arity - 2] = MIN_RAM_DOMAIN;
                low[arity - 1] = MIN_RAM_DOMAIN;
                high[arity - 2] = MAX_RAM_DOMAIN;
                high[arity - 1] = MAX_RAM_DOMAIN;

                // obtain index
                SearchColumns res = 0;
                // values.size() - 1 because we discard the height annotation
                for (std::size_t i = 0; i < arity - 1; i++) {
                    if (patterns[i] == 'V') {
                        res |= (1 << i);
                    }
                }

                auto idx = rel.getIndex(res);
                auto range = idx->lowerUpperBound(low, high);
                stack.push(range.first != range.second);  
                ip += 3;
                break;
            }
            case LVM_Constraint:
                /** Does nothing, just a label */
                ip += 1;
                break;
            case LVM_Scan:
                /** Does nothing, just a label */
                ip += 1;
                break;
            case LVM_IndexScan:
                /** Does nothing, just a label */
                ip += 1;
                break;
            case LVM_Choice:
                /** Does nothing, just a label */
                ip += 1;
                break;
            case LVM_IndexChoice:
                /** Does nothing, just a label */
                ip += 1;
                break;
            case LVM_Search: {
                if (Global::config().has("profile") && code[ip + 1] != 0) {
                    std::string msg = symbolTable.resolve(code[ip + 2]);
                    this->frequencies[msg][this->getIterationNumber()]++;
                }
                ip += 3;
                break;
            }
            case LVM_UnpackRecord: {
                RamDomain referenceLevel = code[ip + 1];
                RamDomain position = code[ip + 2];
                RamDomain arity = code[ip + 3];
                RamDomain id = code[ip + 4];
<<<<<<< HEAD
                RamDomain exitAddress = code[ip+5];
=======
                RamDomain exitAddress = code[ip + 5];
>>>>>>> e8fe555c

                RamDomain ref = ctxt[referenceLevel][position];

                if (isNull(ref)) {
                    ip = exitAddress;
                    break;
                }

                RamDomain* tuple = unpack(ref, arity);
                ctxt[id] = tuple;
                ip += 6;
                break;
            }
            case LVM_Filter:
                if (Global::config().has("profile")) {
                    std::string msg = symbolTable.resolve(code[ip + 1]);
                    if (!msg.empty()) {
                        this->frequencies[msg][this->getIterationNumber()]++;
                    }
                }
                ip += 2;
                break;
            case LVM_Project: {
                RamDomain arity = code[ip + 1];
                std::string relName = symbolTable.resolve(code[ip + 2]);
                RamDomain tuple[arity];
                for (auto i = 0; i < arity; ++i) {
                    tuple[arity - i - 1] = stack.top();
                    stack.pop();
                }
                InterpreterRelation& rel = getRelation(relName);
                rel.insert(tuple);
                ip += 3;
                break;
            }
            case LVM_ReturnValue: {
                RamDomain size = code[ip + 1];
                std::string types = symbolTable.resolve(code[ip + 2]);
                for (auto i = 0; i < size; ++i) {
                    if (types[size - i - 1] == '_') {
                        ctxt.addReturnValue(0, true);
                    } else {
                        ctxt.addReturnValue(stack.top(), false);
                        stack.pop();
                    }
                }
                ip += 3;
                break;
            }
            case LVM_Sequence: {
                ip += 1;
                break;
            }
            case LVM_Parallel: {
                size_t size = code[ip + 1];
                size_t end = code[ip + 2];
                size_t startAddresses[size];
                for (size_t i = 0; i < size; ++i) {
                    startAddresses[i] = code[ip + 3 + i];
                }
#pragma omp parallel for
                for (size_t i = 0; i < size; ++i) {
                    this->execute(codeStream, ctxt, startAddresses[i]);
                }

                ip = end;
                break;
            }
            case LVM_Stop_Parallel: {
                ip += 2;
                break;
            }
            case LVM_Loop: {
                /** Does nothing, jus a label */
                ip += 1;
                break;
            }
            case LVM_IncIterationNumber: {
                incIterationNumber();
                ip += 1;
                break;
            };
            case LVM_ResetIterationNumber: {
                resetIterationNumber();
                ip += 1;
                break;
            };
            case LVM_Exit: {
                RamDomain val = stack.top();
                stack.pop();
                if (val) {
                    ip = code[ip + 1];
                    break;
                }
                ip += 2;
                break;
            }
            case LVM_LogTimer: {
                std::string msg = symbolTable.resolve(code[ip + 1]);
                size_t timerIndex = code[ip + 4];
                Logger* logger;
                if (code[ip + 2] == 0) {
                    logger = new Logger(msg.c_str(), this->getIterationNumber());
                } else {
                    std::string relName = symbolTable.resolve(code[ip + 3]);
                    const InterpreterRelation& rel = getRelation(relName);
                    logger = new Logger(msg.c_str(), this->getIterationNumber(),
                            std::bind(&InterpreterRelation::size, &rel));
                }
                insertTimerAt(timerIndex, logger);
                ip += 5;
                break;
            }
            case LVM_StopLogTimer: {
                size_t timerIndex = code[ip + 1];
                stopTimerAt(timerIndex);
                ip += 2;
                break;
            }
            case LVM_DebugInfo: {
                std::string msg = symbolTable.resolve(code[ip + 1]);
                SignalHandler::instance()->setMsg(msg.c_str());
                ip += 2;
                break;
            }
            case LVM_Stratum: {
                this->level++;
                // Record all the rleation that is created in the previous level
                if (Global::config().has("profile") || this->level != 0) {
                    for (const auto& rel : environment) {
                        // Skip if it is a temp rel and select only the relation in the same level
                        if (rel.first[0] == '@' || rel.second->getLevel() != this->level - 1) continue;

                        ProfileEventSingleton::instance().makeStratumRecord(rel.second->getLevel(),
                                "relation", rel.first, "arity", std::to_string(rel.second->getArity()));
                    }
                }
                ip += 1;
                break;
            }
            case LVM_Create: {
                InterpreterRelation* res = nullptr;
                std::string relName = symbolTable.resolve(code[ip + 1]);
                auto arity = code[ip + 2];
                assert(environment.find(relName) == environment.end());
                if (code[ip + 3] == LVM_EQREL) {
                    res = new InterpreterEqRelation(arity);
                } else {
                    res = new InterpreterRelation(arity);
                }
                std::vector<std::string> attributeTypes;
                for (int i = 0; i < code[ip + 2]; ++i) {
                    attributeTypes.push_back(symbolTable.resolve(code[ip + 4 + i]));
                }
                attributeTypes.reserve(attributeTypes.size());
                res->setAttributes(attributeTypes);
                res->setLevel(level);
                environment[relName] = res;
                ip += 3 + code[ip + 2] + 1;
                break;
            }
            case LVM_Clear: {
                std::string relName = symbolTable.resolve(code[ip + 1]);
                auto& rel = getRelation(relName);
                rel.purge();
                ip += 2;
                break;
            }
            case LVM_Drop: {
                std::string relName = symbolTable.resolve(code[ip + 1]);
                dropRelation(relName);
                ip += 2;
                break;
            }
            case LVM_LogSize: {
                std::string relName = symbolTable.resolve(code[ip + 1]);
                const InterpreterRelation& rel = getRelation(relName);
                std::string msg = symbolTable.resolve(code[ip + 2]);
                ProfileEventSingleton::instance().makeQuantityEvent(
                        msg, rel.size(), this->getIterationNumber());
                ip += 3;
                break;
            }
            case LVM_Load: {
                std::string relName = symbolTable.resolve(code[ip + 1]);
                auto IOs = codeStream->getIODirectives()[code[ip + 2]];

                for (auto& io : IOs) {
                    try {
                        InterpreterRelation& relation = getRelation(relName);
                        std::vector<bool> symbolMask;
                        for (auto& cur : relation.getAttributeTypeQualifiers()) {
                            symbolMask.push_back(cur[0] == 's');
                        }
                        IOSystem::getInstance()
                                .getReader(symbolMask, symbolTable, io, Global::config().has("provenance"))
                                ->readAll(relation);
                    } catch (std::exception& e) {
                        std::cerr << "Error loading data: " << e.what() << "\n";
                    }
                }
                ip += 3;
                break;
            }
            case LVM_Store: {
                std::string relName = symbolTable.resolve(code[ip + 1]);
                auto IOs = codeStream->getIODirectives()[code[ip + 2]];

                for (auto& io : IOs) {
                    try {
                        InterpreterRelation& relation = getRelation(relName);
                        std::vector<bool> symbolMask;
                        for (auto& cur : relation.getAttributeTypeQualifiers()) {
                            symbolMask.push_back(cur[0] == 's');
                        }
                        IOSystem::getInstance()
                                .getWriter(symbolMask, symbolTable, io, Global::config().has("provenance"))
                                ->writeAll(relation);
                    } catch (std::exception& e) {
                        std::cerr << "Error Storing data: " << e.what() << "\n";
                    }
                }
                ip += 3;
                break;
            }
            case LVM_Fact: {
                std::string relName = symbolTable.resolve(code[ip + 1]);
                auto arity = code[ip + 2];
                RamDomain tuple[arity];
                for (auto i = 0; i < arity; ++i) {
                    tuple[arity - i - 1] = stack.top();
                    stack.pop();
                }
                getRelation(relName).insert(tuple);
                ip += 3;
                break;
            }
            case LVM_Merge: {
                std::string source = symbolTable.resolve(code[ip + 1]);
                std::string target = symbolTable.resolve(code[ip + 2]);
                // get involved relation
                InterpreterRelation& src = getRelation(source);
                InterpreterRelation& trg = getRelation(target);

                if (dynamic_cast<InterpreterEqRelation*>(&trg)) {
                    // expand src with the new knowledge generated by insertion.
                    src.extend(trg);
                }
                // merge in all elements
                trg.insert(src);

                ip += 3;
                break;
            }
            case LVM_Swap: {
                std::string firstRel = symbolTable.resolve(code[ip + 1]);
                std::string secondRel = symbolTable.resolve(code[ip + 2]);
                swapRelation(firstRel, secondRel);
                ip += 3;
                break;
            }
            case LVM_Query:
                /** Does nothing, just a label */
                ip += 1;
                break;
            case LVM_Goto:
                ip = code[ip + 1];
                break;
            case LVM_Jmpnz: {
                RamDomain val = stack.top();
                stack.pop();
                ip = (val != 0 ? code[ip + 1] : ip + 2);
                break;
            }
            case LVM_Jmpez: {
                RamDomain val = stack.top();
                stack.pop();
                ip = (val == 0 ? code[ip + 1] : ip + 2);
                break;
            }
            case LVM_Aggregate: {
                ip += 1;
                break;
            };
            case LVM_IndexAggregate: {
                ip += 1;
                break;
            };
            case LVM_Aggregate_COUNT: {
                RamDomain res = 0;
                RamDomain idx = code[ip + 2];
                if (code[ip + 1] == LVM_ITER_TypeScan) {
                    auto& iters = scanIteratorPool[idx];
                    for (auto i = iters.first; i != iters.second; ++i) {
                        res++;
                    }
                    stack.push(res);
                } else {
                    auto& iters = indexScanIteratorPool[idx];
                    for (auto i = iters.first; i != iters.second; ++i) {
                        res++;
                    }
                    stack.push(res);
                }
                ip += 3;
                break;
            };
            case LVM_Aggregate_Return: {
                RamDomain id = code[ip + 1];
                RamDomain res = stack.top();
                stack.pop();
                RamDomain* tuple = new RamDomain[1];  // TODO memory leak here
                tuple[0] = res;
                ctxt[id] = tuple;
                ip += 2;
                break;
            };
            case LVM_ITER_TypeScan: {
                RamDomain idx = code[ip + 1];

                std::string relName = symbolTable.resolve(code[ip + 2]);
                InterpreterRelation& rel = getRelation(relName);
                lookUpScanIterator(idx) =
                        std::pair<InterpreterRelation::iterator, InterpreterRelation::iterator>(
                                rel.begin(), rel.end());
                assert(rel.begin() != rel.end() || rel.empty());

                ip += 3;
                break;
            }
            case LVM_ITER_TypeChoice: {
                RamDomain idx = code[ip + 1];

                std::string relName = symbolTable.resolve(code[ip + 2]);
                InterpreterRelation& rel = getRelation(relName);
                lookUpChoiceIterator(idx) =
                        std::pair<InterpreterRelation::iterator, InterpreterRelation::iterator>(
                                rel.begin(), rel.end());
                assert(rel.begin() != rel.end() || rel.empty());

                ip += 3;
                break;
            }
            case LVM_ITER_TypeIndexScan: {
                RamDomain idx = code[ip + 1];
                std::string relName = symbolTable.resolve(code[ip + 2]);
                InterpreterRelation& rel = getRelation(relName);
                std::string pattern = symbolTable.resolve(code[ip + 3]);

                // create pattern tuple for range query
                auto arity = rel.getArity();
                RamDomain low[arity];
                RamDomain hig[arity];
                for (size_t i = 0; i < arity; i++) {
                    if (pattern[arity - i - 1] == 'V') {
                        low[arity - i - 1] = stack.top();
                        stack.pop();
                        hig[arity - i - 1] = low[arity - i - 1];
                    } else {
                        low[arity - i - 1] = MIN_RAM_DOMAIN;
                        hig[arity - i - 1] = MAX_RAM_DOMAIN;
                    }
                }

                SearchColumns keys = getSearchColumns(pattern, arity);
                auto index = rel.getIndex(keys);

                // get iterator range
                lookUpIndexScanIterator(idx) = index->lowerUpperBound(low, hig);
                ip += 4;
                break;
            }
            case LVM_ITER_TypeIndexChoice: {
                RamDomain idx = code[ip + 1];
                std::string relName = symbolTable.resolve(code[ip + 2]);
                InterpreterRelation& rel = getRelation(relName);
                std::string pattern = symbolTable.resolve(code[ip + 3]);

                // create pattern tuple for range query
                auto arity = rel.getArity();
                RamDomain low[arity];
                RamDomain hig[arity];
                for (size_t i = 0; i < arity; i++) {
                    if (pattern[arity - i - 1] == 'V') {
                        low[arity - i - 1] = stack.top();
                        stack.pop();
                        hig[arity - i - 1] = low[arity - i - 1];
                    } else {
                        low[arity - i - 1] = MIN_RAM_DOMAIN;
                        hig[arity - i - 1] = MAX_RAM_DOMAIN;
                    }
                }

                SearchColumns keys = getSearchColumns(pattern, arity);
                auto index = rel.getIndex(keys);

                // get iterator range
                lookUpIndexChoiceIterator(idx) = index->lowerUpperBound(low, hig);
                ip += 4;
                break;
            }
            case LVM_ITER_NotAtEnd: {
                RamDomain idx = code[ip + 1];
                switch (code[ip + 2]) {
                    case LVM_ITER_TypeScan: {
                        auto iter = scanIteratorPool[idx];
                        stack.push(iter.first != iter.second);
                        break;
                    }
                    case LVM_ITER_TypeIndexScan: {
                        auto iter = indexScanIteratorPool[idx];
                        stack.push(iter.first != iter.second);
                        break;
                    }
                    case LVM_ITER_TypeChoice: {
                        auto iter = choiceIteratorPool[idx];
                        stack.push(iter.first != iter.second);
                        break;
                    }
                    case LVM_ITER_TypeIndexChoice: {
                        auto iter = indexChoiceIteratorPool[idx];
                        stack.push(iter.first != iter.second);
                        break;
                    }
                    default:
                        printf("Unknown iter type at LVM_ITER_NotAtEnd\n");
                        break;
                }
                ip += 3;
                break;
            }
            case LVM_ITER_Select: {
                RamDomain idx = code[ip + 1];
                RamDomain id = code[ip + 3];
                switch (code[ip + 2]) {
                    case LVM_ITER_TypeScan: {
                        auto iter = scanIteratorPool[idx];
                        ctxt[id] = *iter.first;
                        break;
                    }
                    case LVM_ITER_TypeIndexScan: {
                        auto iter = indexScanIteratorPool[idx];
                        ctxt[id] = *iter.first;
                        break;
                    }
                    case LVM_ITER_TypeChoice: {
                        auto iter = choiceIteratorPool[idx];
                        ctxt[id] = *iter.first;
                        break;
                    }
                    case LVM_ITER_TypeIndexChoice: {
                        auto iter = indexChoiceIteratorPool[idx];
                        ctxt[id] = *iter.first;
                        break;
                    }
                    default:
                        printf("Unknown iter type at LVM_ITER_Select\n");
                        break;
                }
                ip += 4;
                break;
            }
            case LVM_ITER_Inc: {
                RamDomain idx = code[ip + 1];
                switch (code[ip + 2]) {
                    case LVM_ITER_TypeScan: {
                        ++scanIteratorPool[idx].first;
                        break;
                    }
                    case LVM_ITER_TypeIndexScan: {
                        ++indexScanIteratorPool[idx].first;
                        break;
                    }
                    case LVM_ITER_TypeChoice: {
                        ++choiceIteratorPool[idx].first;
                        break;
                    }
                    case LVM_ITER_TypeIndexChoice: {
                        ++indexChoiceIteratorPool[idx].first;
                        break;
                    }
                    default:
                        printf("Unknown iter\n");
                        break;
                }
                ip += 3;
                break;
            }
            case LVM_STOP:
                assert(stack.size() == 0);
                return;
            default:
                printf("Unknown. eval()\n");
                break;
        }
    }
}

}  // end of namespace souffle<|MERGE_RESOLUTION|>--- conflicted
+++ resolved
@@ -681,11 +681,7 @@
                 RamDomain position = code[ip + 2];
                 RamDomain arity = code[ip + 3];
                 RamDomain id = code[ip + 4];
-<<<<<<< HEAD
-                RamDomain exitAddress = code[ip+5];
-=======
                 RamDomain exitAddress = code[ip + 5];
->>>>>>> e8fe555c
 
                 RamDomain ref = ctxt[referenceLevel][position];
 
